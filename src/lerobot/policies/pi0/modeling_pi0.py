#!/usr/bin/env python

# Copyright 2025 Physical Intelligence and The HuggingFace Inc. team. All rights reserved.
#
# Licensed under the Apache License, Version 2.0 (the "License");
# you may not use this file except in compliance with the License.
# You may obtain a copy of the License at
#
#     http://www.apache.org/licenses/LICENSE-2.0
#
# Unless required by applicable law or agreed to in writing, software
# distributed under the License is distributed on an "AS IS" BASIS,
# WITHOUT WARRANTIES OR CONDITIONS OF ANY KIND, either express or implied.
# See the License for the specific language governing permissions and
# limitations under the License.

"""
π0: A Vision-Language-Action Flow Model for General Robot Control

[Paper](https://www.physicalintelligence.company/download/pi0.pdf)
[Jax code](https://github.com/Physical-Intelligence/openpi)

Designed by Physical Intelligence. Ported from Jax by Hugging Face.
Disclaimer: It is not expected to perform as well as the original implementation.

Install pi0 extra dependencies:
```bash
pip install -e ".[pi0]"
```

Example of finetuning the pi0 pretrained model (`pi0_base` in `openpi`):
```bash
lerobot-train \
--policy.path=lerobot/pi0 \
--dataset.repo_id=danaaubakirova/koch_test
```

Example of finetuning the pi0 neural network with PaliGemma and expert Gemma
pretrained with VLM default parameters before pi0 finetuning:
```bash
lerobot-train \
--policy.type=pi0 \
--dataset.repo_id=danaaubakirova/koch_test
```

Example of using the pi0 pretrained model outside LeRobot training framework:
```python
policy = Pi0Policy.from_pretrained("lerobot/pi0")
```

"""

import math
from collections import deque

import torch
import torch.nn.functional as F  # noqa: N812
from torch import Tensor, nn

from lerobot.policies.pi0.configuration_pi0 import PI0Config
from lerobot.policies.pi0.paligemma_with_expert import (
    PaliGemmaWithExpertConfig,
    PaliGemmaWithExpertModel,
)
from lerobot.policies.pretrained import PreTrainedPolicy
from lerobot.utils.constants import ACTION, OBS_LANGUAGE_ATTENTION_MASK, OBS_LANGUAGE_TOKENS, OBS_STATE
from lerobot.utils.utils import get_safe_dtype


def create_sinusoidal_pos_embedding(
    time: torch.tensor, dimension: int, min_period: float, max_period: float, device="cpu"
) -> Tensor:
    """Computes sine-cosine positional embedding vectors for scalar positions."""
    if dimension % 2 != 0:
        raise ValueError(f"dimension ({dimension}) must be divisible by 2")

    if time.ndim != 1:
        raise ValueError("The time tensor is expected to be of shape `(batch_size, )`.")

    dtype = get_safe_dtype(torch.float64, device.type)
    fraction = torch.linspace(0.0, 1.0, dimension // 2, dtype=dtype, device=device)
    period = min_period * (max_period / min_period) ** fraction

    # Compute the outer product
    scaling_factor = 1.0 / period * 2 * math.pi
    sin_input = scaling_factor[None, :] * time[:, None]
    pos_emb = torch.cat([torch.sin(sin_input), torch.cos(sin_input)], dim=1)
    return pos_emb


def make_att_2d_masks(pad_masks, att_masks):
    """Copied from big_vision.

    Tokens can attend to valid inputs tokens which have a cumulative mask_ar
    smaller or equal to theirs. This way `mask_ar` int[B, N] can be used to
    setup several types of attention, for example:

      [[1 1 1 1 1 1]]: pure causal attention.

      [[0 0 0 1 1 1]]: prefix-lm attention. The first 3 tokens can attend between
          themselves and the last 3 tokens have a causal attention. The first
          entry could also be a 1 without changing behaviour.

      [[1 0 1 0 1 0 0 1 0 0]]: causal attention between 4 blocks. Tokens of a
          block can attend all previous blocks and all tokens on the same block.

    Args:
      input_mask: bool[B, N] true if its part of the input, false if padding.
      mask_ar: int32[B, N] mask that's 1 where previous tokens cannot depend on
        it and 0 where it shares the same attention mask as the previous token.
    """
    if att_masks.ndim != 2:
        raise ValueError(att_masks.ndim)
    if pad_masks.ndim != 2:
        raise ValueError(pad_masks.ndim)

    cumsum = torch.cumsum(att_masks, dim=1)
    att_2d_masks = cumsum[:, None, :] <= cumsum[:, :, None]
    pad_2d_masks = pad_masks[:, None, :] * pad_masks[:, :, None]
    att_2d_masks = att_2d_masks & pad_2d_masks
    return att_2d_masks


def resize_with_pad(img, width, height, pad_value=-1):
    # assume no-op when width height fits already
    if img.ndim != 4:
        raise ValueError(f"(b,c,h,w) expected, but {img.shape}")

    cur_height, cur_width = img.shape[2:]

    ratio = max(cur_width / width, cur_height / height)
    resized_height = int(cur_height / ratio)
    resized_width = int(cur_width / ratio)
    resized_img = F.interpolate(
        img, size=(resized_height, resized_width), mode="bilinear", align_corners=False
    )

    pad_height = max(0, int(height - resized_height))
    pad_width = max(0, int(width - resized_width))

    # pad on left and top of image
    padded_img = F.pad(resized_img, (pad_width, 0, pad_height, 0), value=pad_value)
    return padded_img


def pad_vector(vector, new_dim):
    """Can be (batch_size x sequence_length x features_dimension)
    or (batch_size x features_dimension)
    """
    if vector.shape[-1] == new_dim:
        return vector
    shape = list(vector.shape)
    current_dim = shape[-1]
    shape[-1] = new_dim
    new_vector = torch.zeros(*shape, dtype=vector.dtype, device=vector.device)
    new_vector[..., :current_dim] = vector
    return new_vector


def normalize(x, min_val, max_val):
    return (x - min_val) / (max_val - min_val)


def unnormalize(x, min_val, max_val):
    return x * (max_val - min_val) + min_val


def safe_arcsin(value):
    # This ensures that the input stays within
    # [−1,1] to avoid invalid values for arcsin
    return torch.arcsin(torch.clamp(value, -1.0, 1.0))


def aloha_gripper_to_angular(value):
    # Aloha transforms the gripper positions into a linear space. The following code
    # reverses this transformation to be consistent with pi0 which is pretrained in
    # angular space.
    #
    # These values are coming from the Aloha code:
    # PUPPET_GRIPPER_POSITION_OPEN, PUPPET_GRIPPER_POSITION_CLOSED
    value = unnormalize(value, min_val=0.01844, max_val=0.05800)

    # This is the inverse of the angular to linear transformation inside the Interbotix code.
    def linear_to_radian(linear_position, arm_length, horn_radius):
        value = (horn_radius**2 + linear_position**2 - arm_length**2) / (2 * horn_radius * linear_position)
        return safe_arcsin(value)

    # The constants are taken from the Interbotix code.
    value = linear_to_radian(value, arm_length=0.036, horn_radius=0.022)

    # Normalize to [0, 1].
    # The values 0.4 and 1.5 were measured on an actual Trossen robot.
    return normalize(value, min_val=0.4, max_val=1.5)


def aloha_gripper_from_angular(value):
    # Convert from the gripper position used by pi0 to the gripper position that is used by Aloha.
    # Note that the units are still angular but the range is different.

    # The values 0.4 and 1.5 were measured on an actual Trossen robot.
    value = unnormalize(value, min_val=0.4, max_val=1.5)

    # These values are coming from the Aloha code:
    # PUPPET_GRIPPER_JOINT_OPEN, PUPPET_GRIPPER_JOINT_CLOSE
    return normalize(value, min_val=-0.6213, max_val=1.4910)


def aloha_gripper_from_angular_inv(value):
    # Directly inverts the gripper_from_angular function.
    value = unnormalize(value, min_val=-0.6213, max_val=1.4910)
    return normalize(value, min_val=0.4, max_val=1.5)


class PI0Policy(PreTrainedPolicy):
    """Wrapper class around PI0FlowMatching model to train and run inference within LeRobot."""

    config_class = PI0Config
    name = "pi0"

    def __init__(
        self,
        config: PI0Config,
    ):
        """
        Args:
            config: Policy configuration class instance or None, in which case the default instantiation of
                    the configuration class is used.
        """

        super().__init__(config)
        config.validate_features()
        self.config = config

        self.model = PI0FlowMatching(config)

        self.reset()

    def reset(self):
        """This should be called whenever the environment is reset."""
        self._action_queue = deque([], maxlen=self.config.n_action_steps)

    def get_optim_params(self) -> dict:
        return self.parameters()

    @classmethod
    def from_pretrained(cls, *args, **kwargs):
        """Override the from_pretrained method to display important disclaimer."""
        print(
            "⚠️  DISCLAIMER: The PI0 model is ported from JAX by the Hugging Face team. \n"
            "   It is not expected to perform as well as the original implementation. \n"
            "   Original implementation: https://github.com/Physical-Intelligence/openpi"
        )
        return super().from_pretrained(*args, **kwargs)

    @torch.no_grad()
    def predict_action_chunk(self, batch: dict[str, Tensor]) -> Tensor:
        """Predict a chunk of actions given environment observations."""
        raise NotImplementedError("Currently not implemented for PI0")

    @torch.no_grad()
    def select_action(self, batch: dict[str, Tensor], noise: Tensor | None = None) -> Tensor:
        """Select a single action given environment observations.

        This method wraps `select_actions` in order to return one action at a time for execution in the
        environment. It works by managing the actions in a queue and only calling `select_actions` when the
        queue is empty.
        """
        self.eval()

        if self.config.adapt_to_pi_aloha:
            batch[OBS_STATE] = self._pi_aloha_decode_state(batch[OBS_STATE])

        # Action queue logic for n_action_steps > 1. When the action_queue is depleted, populate it by
        # querying the policy.
        if len(self._action_queue) == 0:
            images, img_masks = self.prepare_images(batch)
            state = self.prepare_state(batch)
            lang_tokens = batch[f"{OBS_LANGUAGE_TOKENS}"]
            lang_masks = batch[f"{OBS_LANGUAGE_ATTENTION_MASK}"]

            actions = self.model.sample_actions(
                images, img_masks, lang_tokens, lang_masks, state, noise=noise
            )

            # Unpad actions
            original_action_dim = self.config.action_feature.shape[0]
            actions = actions[:, :, :original_action_dim]

            if self.config.adapt_to_pi_aloha:
                actions = self._pi_aloha_encode_actions(actions)

            # `self.model.forward` returns a (batch_size, n_action_steps, action_dim) tensor, but the queue
            # effectively has shape (n_action_steps, batch_size, *), hence the transpose.
            self._action_queue.extend(actions.transpose(0, 1))
        return self._action_queue.popleft()

    def forward(self, batch: dict[str, Tensor], noise=None, time=None) -> tuple[Tensor, dict[str, Tensor]]:
        """Do a full training forward pass to compute the loss"""
        if self.config.adapt_to_pi_aloha:
            batch[OBS_STATE] = self._pi_aloha_decode_state(batch[OBS_STATE])
            batch[ACTION] = self._pi_aloha_encode_actions_inv(batch[ACTION])

        images, img_masks = self.prepare_images(batch)
        state = self.prepare_state(batch)
        lang_tokens = batch[f"{OBS_LANGUAGE_TOKENS}"]
        lang_masks = batch[f"{OBS_LANGUAGE_ATTENTION_MASK}"]
        actions = self.prepare_action(batch)
        actions_is_pad = batch.get("action_is_pad")

        loss_dict = {}
        losses = self.model.forward(images, img_masks, lang_tokens, lang_masks, state, actions, noise, time)
        loss_dict["losses_after_forward"] = losses.clone()

        if actions_is_pad is not None:
            in_episode_bound = ~actions_is_pad
            losses = losses * in_episode_bound.unsqueeze(-1)
            loss_dict["losses_after_in_ep_bound"] = losses.clone()

        # Remove padding
        losses = losses[:, :, : self.config.max_action_dim]
        loss_dict["losses_after_rm_padding"] = losses.clone()

        # For backward pass
        loss = losses.mean()
        # For logging
        loss_dict["l2_loss"] = loss.item()

        return loss, loss_dict

    def prepare_images(self, batch):
        """Apply Pi0 preprocessing to the images, like resizing to 224x224 and padding to keep aspect ratio, and
        convert pixel range from [0.0, 1.0] to [-1.0, 1.0] as requested by SigLIP.
        """
        images = []
        img_masks = []

        present_img_keys = [key for key in self.config.image_features if key in batch]
        missing_img_keys = [key for key in self.config.image_features if key not in batch]

        if len(present_img_keys) == 0:
            raise ValueError(
                f"All image features are missing from the batch. At least one expected. (batch: {batch.keys()}) (image_features:{self.config.image_features})"
            )

        # Preprocess image features present in the batch
        for key in present_img_keys:
            img = batch[key]

            if self.config.resize_imgs_with_padding is not None:
                img = resize_with_pad(img, *self.config.resize_imgs_with_padding, pad_value=0)

            # Normalize from range [0,1] to [-1,1] as expected by siglip
            img = img * 2.0 - 1.0

            bsize = img.shape[0]
            device = img.device
            mask = torch.ones(bsize, dtype=torch.bool, device=device)
            images.append(img)
            img_masks.append(mask)

        # Create image features not present in the batch
        # as fully 0 padded images.
        for num_empty_cameras in range(len(missing_img_keys)):
            if num_empty_cameras >= self.config.empty_cameras:
                break
            img = torch.ones_like(img) * -1
            mask = torch.zeros_like(mask)
            images.append(img)
            img_masks.append(mask)

        return images, img_masks

<<<<<<< HEAD
    def prepare_language(self, batch) -> tuple[Tensor, Tensor]:
        """Tokenize the text input"""
        device = batch[OBS_STATE].device
        tasks = batch["task"]
        if isinstance(tasks, str):
            tasks = [tasks]

        if len(tasks) == 1:
            tasks = [tasks[0] for _ in range(batch[OBS_STATE].shape[0])]

        # PaliGemma prompt has to end with a new line
        tasks = [task if task.endswith("\n") else f"{task}\n" for task in tasks]

        tokenized_prompt = self.language_tokenizer.__call__(
            tasks,
            padding="max_length",
            padding_side="right",
            max_length=self.config.tokenizer_max_length,
            return_tensors="pt",
        )
        lang_tokens = tokenized_prompt["input_ids"].to(device=device)
        lang_masks = tokenized_prompt["attention_mask"].to(device=device, dtype=torch.bool)

        return lang_tokens, lang_masks

=======
>>>>>>> 43d878a1
    def _pi_aloha_decode_state(self, state):
        # Flip the joints.
        for motor_idx in [1, 2, 8, 9]:
            state[:, motor_idx] *= -1
        # Reverse the gripper transformation that is being applied by the Aloha runtime.
        for motor_idx in [6, 13]:
            state[:, motor_idx] = aloha_gripper_to_angular(state[:, motor_idx])
        return state

    def _pi_aloha_encode_actions(self, actions):
        # Flip the joints.
        for motor_idx in [1, 2, 8, 9]:
            actions[:, :, motor_idx] *= -1
        # Reverse the gripper transformation that is being applied by the Aloha runtime.
        for motor_idx in [6, 13]:
            actions[:, :, motor_idx] = aloha_gripper_from_angular(actions[:, :, motor_idx])
        return actions

    def _pi_aloha_encode_actions_inv(self, actions):
        # Flip the joints again.
        for motor_idx in [1, 2, 8, 9]:
            actions[:, :, motor_idx] *= -1
        # Reverse the gripper transformation that is being applied by the Aloha runtime.
        for motor_idx in [6, 13]:
            actions[:, :, motor_idx] = aloha_gripper_from_angular_inv(actions[:, :, motor_idx])
        return actions

    def prepare_state(self, batch):
        """Pad state"""
        state = pad_vector(batch[OBS_STATE], self.config.max_state_dim)
        return state

    def prepare_action(self, batch):
        """Pad action"""
        actions = pad_vector(batch[ACTION], self.config.max_action_dim)
        return actions


class PI0FlowMatching(nn.Module):
    """
    π0: A Vision-Language-Action Flow Model for General Robot Control

    [Paper](https://www.physicalintelligence.company/download/pi0.pdf)
    [Jax code](https://github.com/Physical-Intelligence/openpi)

    Designed by Physical Intelligence. Ported from Jax by Hugging Face.
    ┌──────────────────────────────┐
    │               actions        │
    │               ▲              │
    │              ┌┴─────┐        │
    │  kv cache    │Gemma │        │
    │  ┌──────────►│Expert│        │
    │  │           │      │        │
    │ ┌┴────────┐  │x 10  │        │
    │ │         │  └▲──▲──┘        │
    │ │PaliGemma│   │  │           │
    │ │         │   │  robot state │
    │ │         │   noise          │
    │ └▲──▲─────┘                  │
    │  │  │                        │
    │  │  image(s)                 │
    │  language tokens             │
    └──────────────────────────────┘
    """

    def __init__(self, config: PI0Config):
        super().__init__()
        self.config = config

        paligemma_with_export_config = PaliGemmaWithExpertConfig(
            freeze_vision_encoder=self.config.freeze_vision_encoder,
            train_expert_only=self.config.train_expert_only,
            attention_implementation=self.config.attention_implementation,
        )
        self.paligemma_with_expert = PaliGemmaWithExpertModel(paligemma_with_export_config)

        # Projections are float32
        self.state_proj = nn.Linear(self.config.max_state_dim, self.config.proj_width)
        self.action_in_proj = nn.Linear(self.config.max_action_dim, self.config.proj_width)
        self.action_out_proj = nn.Linear(self.config.proj_width, self.config.max_action_dim)

        self.action_time_mlp_in = nn.Linear(self.config.proj_width * 2, self.config.proj_width)
        self.action_time_mlp_out = nn.Linear(self.config.proj_width, self.config.proj_width)

        self.set_requires_grad()

    def set_requires_grad(self):
        for params in self.state_proj.parameters():
            params.requires_grad = self.config.train_state_proj

    def sample_noise(self, shape, device):
        noise = torch.normal(
            mean=0.0,
            std=1.0,
            size=shape,
            dtype=torch.float32,
            device=device,
        )
        return noise

    def sample_time(self, bsize, device):
        beta_dist = torch.distributions.Beta(concentration1=1.5, concentration0=1.0)
        time_beta = beta_dist.sample((bsize,)).to(device=device, dtype=torch.float32)
        time = time_beta * 0.999 + 0.001
        return time

    def embed_prefix(
        self, images, img_masks, lang_tokens, lang_masks
    ) -> tuple[torch.Tensor, torch.Tensor, torch.Tensor]:
        """Embed images with SigLIP and language tokens with embedding layer to prepare
        for PaliGemma transformer processing.
        """
        # TODO: avoid list in python and torch.cat ; prefer pre-allocation with torch.empty
        embs = []
        pad_masks = []
        att_masks = []

        # TODO: remove for loop
        for (
            img,
            img_mask,
        ) in zip(images, img_masks, strict=False):
            img_emb = self.paligemma_with_expert.embed_image(img)
            img_emb = img_emb.to(dtype=torch.bfloat16)

            # Normalize image embeddings
            img_emb_dim = img_emb.shape[-1]
            img_emb = img_emb * torch.tensor(img_emb_dim**0.5, dtype=img_emb.dtype, device=img_emb.device)

            bsize, num_img_embs = img_emb.shape[:2]
            img_mask = img_mask[:, None].expand(bsize, num_img_embs)

            embs.append(img_emb)
            pad_masks.append(img_mask)

            # Create attention masks so that image tokens attend to each other
            att_masks += [0] * num_img_embs

        lang_emb = self.paligemma_with_expert.embed_language_tokens(lang_tokens)

        # Normalize language embeddings
        lang_emb_dim = lang_emb.shape[-1]
        lang_emb = lang_emb * math.sqrt(lang_emb_dim)

        embs.append(lang_emb)
        pad_masks.append(lang_masks)

        # full attention between image and language inputs
        num_lang_embs = lang_emb.shape[1]
        att_masks += [0] * num_lang_embs

        embs = torch.cat(embs, dim=1)
        pad_masks = torch.cat(pad_masks, dim=1)
        att_masks = torch.tensor(att_masks, dtype=torch.bool, device=pad_masks.device)
        att_masks = att_masks[None, :].expand(bsize, len(att_masks))

        return embs, pad_masks, att_masks

    def embed_suffix(self, state, noisy_actions, timestep):
        """Embed state, noisy_actions, timestep to prepare for Expert Gemma processing."""
        embs = []
        pad_masks = []
        att_masks = []

        # Embed state
        state_emb = self.state_proj(state)
        state_emb = state_emb.to(dtype=torch.bfloat16)
        embs.append(state_emb[:, None, :])
        bsize = state_emb.shape[0]
        dtype = state_emb.dtype
        device = state_emb.device

        state_mask = torch.ones(bsize, 1, dtype=torch.bool, device=device)
        pad_masks.append(state_mask)

        # Set attention masks so that image and language inputs do not attend to state or actions
        att_masks += [1]

        # Embed timestep using sine-cosine positional encoding with sensitivity in the range [0, 1]
        time_emb = create_sinusoidal_pos_embedding(
            timestep, self.config.proj_width, min_period=4e-3, max_period=4.0, device=device
        )
        time_emb = time_emb.type(dtype=dtype)

        # Fuse timestep + action information using an MLP
        action_emb = self.action_in_proj(noisy_actions)

        time_emb = time_emb[:, None, :].expand_as(action_emb)
        action_time_emb = torch.cat([action_emb, time_emb], dim=2)

        action_time_emb = self.action_time_mlp_in(action_time_emb)
        action_time_emb = F.silu(action_time_emb)  # swish == silu
        action_time_emb = self.action_time_mlp_out(action_time_emb)

        # Add to input tokens
        embs.append(action_time_emb)

        bsize, action_time_dim = action_time_emb.shape[:2]
        action_time_mask = torch.ones(bsize, action_time_dim, dtype=torch.bool, device=device)
        pad_masks.append(action_time_mask)

        # Set attention masks so that image, language and state inputs do not attend to action tokens
        att_masks += [1] + ([0] * (self.config.n_action_steps - 1))

        embs = torch.cat(embs, dim=1)
        pad_masks = torch.cat(pad_masks, dim=1)
        att_masks = torch.tensor(att_masks, dtype=embs.dtype, device=embs.device)
        att_masks = att_masks[None, :].expand(bsize, len(att_masks))

        return embs, pad_masks, att_masks

    def forward(
        self, images, img_masks, lang_tokens, lang_masks, state, actions, noise=None, time=None
    ) -> Tensor:
        """Do a full training forward pass and compute the loss (batch_size x num_steps x num_motors)"""
        if noise is None:
            noise = self.sample_noise(actions.shape, actions.device)

        if time is None:
            time = self.sample_time(actions.shape[0], actions.device)

        time_expanded = time[:, None, None]
        x_t = time_expanded * noise + (1 - time_expanded) * actions
        u_t = noise - actions

        prefix_embs, prefix_pad_masks, prefix_att_masks = self.embed_prefix(
            images, img_masks, lang_tokens, lang_masks
        )
        suffix_embs, suffix_pad_masks, suffix_att_masks = self.embed_suffix(state, x_t, time)

        pad_masks = torch.cat([prefix_pad_masks, suffix_pad_masks], dim=1)
        att_masks = torch.cat([prefix_att_masks, suffix_att_masks], dim=1)

        att_2d_masks = make_att_2d_masks(pad_masks, att_masks)
        position_ids = torch.cumsum(pad_masks, dim=1) - 1

        (_, suffix_out), _ = self.paligemma_with_expert.forward(
            attention_mask=att_2d_masks,
            position_ids=position_ids,
            past_key_values=None,
            inputs_embeds=[prefix_embs, suffix_embs],
            use_cache=False,
            fill_kv_cache=False,
        )
        suffix_out = suffix_out[:, -self.config.n_action_steps :]
        # Original openpi code, upcast attention output
        suffix_out = suffix_out.to(dtype=torch.float32)
        v_t = self.action_out_proj(suffix_out)

        losses = F.mse_loss(u_t, v_t, reduction="none")
        return losses

    def sample_actions(self, images, img_masks, lang_tokens, lang_masks, state, noise=None) -> Tensor:
        """Do a full inference forward and compute the action (batch_size x num_steps x num_motors)"""
        bsize = state.shape[0]
        device = state.device

        if noise is None:
            actions_shape = (bsize, self.config.n_action_steps, self.config.max_action_dim)
            noise = self.sample_noise(actions_shape, device)

        prefix_embs, prefix_pad_masks, prefix_att_masks = self.embed_prefix(
            images, img_masks, lang_tokens, lang_masks
        )
        prefix_att_2d_masks = make_att_2d_masks(prefix_pad_masks, prefix_att_masks)
        prefix_position_ids = torch.cumsum(prefix_pad_masks, dim=1) - 1

        # Compute image and language key value cache
        _, past_key_values = self.paligemma_with_expert.forward(
            attention_mask=prefix_att_2d_masks,
            position_ids=prefix_position_ids,
            past_key_values=None,
            inputs_embeds=[prefix_embs, None],
            use_cache=self.config.use_cache,
            fill_kv_cache=True,
        )

        dt = -1.0 / self.config.num_steps
        dt = torch.tensor(dt, dtype=torch.float32, device=device)

        x_t = noise
        time = torch.tensor(1.0, dtype=torch.float32, device=device)
        while time >= -dt / 2:
            expanded_time = time.expand(bsize)
            v_t = self.denoise_step(
                state,
                prefix_pad_masks,
                past_key_values,
                x_t,
                expanded_time,
            )

            # Euler step
            x_t += dt * v_t
            time += dt
        return x_t

    def denoise_step(
        self,
        state,
        prefix_pad_masks,
        past_key_values,
        x_t,
        timestep,
    ):
        """Apply one denoising step of the noise `x_t` at a given timestep."""
        suffix_embs, suffix_pad_masks, suffix_att_masks = self.embed_suffix(state, x_t, timestep)

        suffix_len = suffix_pad_masks.shape[1]
        batch_size = prefix_pad_masks.shape[0]
        prefix_len = prefix_pad_masks.shape[1]
        prefix_pad_2d_masks = prefix_pad_masks[:, None, :].expand(batch_size, suffix_len, prefix_len)

        suffix_att_2d_masks = make_att_2d_masks(suffix_pad_masks, suffix_att_masks)

        full_att_2d_masks = torch.cat([prefix_pad_2d_masks, suffix_att_2d_masks], dim=2)

        prefix_offsets = torch.sum(prefix_pad_masks, dim=-1)[:, None]
        position_ids = prefix_offsets + torch.cumsum(suffix_pad_masks, dim=1) - 1

        outputs_embeds, _ = self.paligemma_with_expert.forward(
            attention_mask=full_att_2d_masks,
            position_ids=position_ids,
            past_key_values=past_key_values,
            inputs_embeds=[None, suffix_embs],
            use_cache=self.config.use_cache,
            fill_kv_cache=False,
        )
        suffix_out = outputs_embeds[1]
        suffix_out = suffix_out[:, -self.config.n_action_steps :]
        suffix_out = suffix_out.to(dtype=torch.float32)
        v_t = self.action_out_proj(suffix_out)
        return v_t<|MERGE_RESOLUTION|>--- conflicted
+++ resolved
@@ -370,34 +370,6 @@
 
         return images, img_masks
 
-<<<<<<< HEAD
-    def prepare_language(self, batch) -> tuple[Tensor, Tensor]:
-        """Tokenize the text input"""
-        device = batch[OBS_STATE].device
-        tasks = batch["task"]
-        if isinstance(tasks, str):
-            tasks = [tasks]
-
-        if len(tasks) == 1:
-            tasks = [tasks[0] for _ in range(batch[OBS_STATE].shape[0])]
-
-        # PaliGemma prompt has to end with a new line
-        tasks = [task if task.endswith("\n") else f"{task}\n" for task in tasks]
-
-        tokenized_prompt = self.language_tokenizer.__call__(
-            tasks,
-            padding="max_length",
-            padding_side="right",
-            max_length=self.config.tokenizer_max_length,
-            return_tensors="pt",
-        )
-        lang_tokens = tokenized_prompt["input_ids"].to(device=device)
-        lang_masks = tokenized_prompt["attention_mask"].to(device=device, dtype=torch.bool)
-
-        return lang_tokens, lang_masks
-
-=======
->>>>>>> 43d878a1
     def _pi_aloha_decode_state(self, state):
         # Flip the joints.
         for motor_idx in [1, 2, 8, 9]:
